use super::get_attesting_indices;
use crate::per_block_processing::errors::{AttestationInvalid as Invalid, BlockOperationError};
use types::*;

type Result<T> = std::result::Result<T, BlockOperationError<Invalid>>;

/// Convert `attestation` to (almost) indexed-verifiable form.
///
/// Spec v0.8.0
pub fn get_indexed_attestation<T: EthSpec>(
    state: &BeaconState<T>,
    attestation: &Attestation<T>,
<<<<<<< HEAD
) -> Result<IndexedAttestation<T>, Error> {
    // Note: we rely on both calls to `get_attesting_indices` to check the bitfield lengths
    // against the committee length
=======
) -> Result<IndexedAttestation<T>> {
>>>>>>> 192380cb
    let attesting_indices =
        get_attesting_indices(state, &attestation.data, &attestation.aggregation_bits)?;

    let custody_bit_1_indices =
        get_attesting_indices(state, &attestation.data, &attestation.custody_bits)?;

    verify!(
        custody_bit_1_indices.is_subset(&attesting_indices),
        Invalid::CustodyBitfieldNotSubset
    );

    let custody_bit_0_indices = &attesting_indices - &custody_bit_1_indices;

    Ok(IndexedAttestation {
        custody_bit_0_indices: VariableList::new(
            custody_bit_0_indices
                .into_iter()
                .map(|x| x as u64)
                .collect(),
        )?,
        custody_bit_1_indices: VariableList::new(
            custody_bit_1_indices
                .into_iter()
                .map(|x| x as u64)
                .collect(),
        )?,
        data: attestation.data.clone(),
        signature: attestation.signature.clone(),
    })
}

#[cfg(test)]
mod test {
    use super::*;
    use itertools::{Either, Itertools};
    use types::test_utils::*;

    #[test]
    fn custody_bitfield_indexing() {
        let validator_count = 128;
        let spec = MinimalEthSpec::default_spec();
        let state_builder =
            TestingBeaconStateBuilder::<MinimalEthSpec>::from_default_keypairs_file_if_exists(
                validator_count,
                &spec,
            );
        let (mut state, keypairs) = state_builder.build();
        state.build_all_caches(&spec).unwrap();
        state.slot += 1;

        let shard = 0;
        let cc = state
            .get_crosslink_committee_for_shard(shard, RelativeEpoch::Current)
            .unwrap();

        // Make a third of the validators sign with custody bit 0, a third with custody bit 1
        // and a third not sign at all.
        assert!(
            cc.committee.len() >= 4,
            "need at least 4 validators per committee for this test to work"
        );
        let (mut bit_0_indices, mut bit_1_indices): (Vec<_>, Vec<_>) = cc
            .committee
            .iter()
            .enumerate()
            .filter(|(i, _)| i % 3 != 0)
            .partition_map(|(i, index)| {
                if i % 3 == 1 {
                    Either::Left(*index)
                } else {
                    Either::Right(*index)
                }
            });
        assert!(!bit_0_indices.is_empty());
        assert!(!bit_1_indices.is_empty());

        let bit_0_keys = bit_0_indices
            .iter()
            .map(|validator_index| &keypairs[*validator_index].sk)
            .collect::<Vec<_>>();
        let bit_1_keys = bit_1_indices
            .iter()
            .map(|validator_index| &keypairs[*validator_index].sk)
            .collect::<Vec<_>>();

        let mut attestation_builder =
            TestingAttestationBuilder::new(&state, &cc.committee, cc.slot, shard, &spec);
        attestation_builder
            .sign(&bit_0_indices, &bit_0_keys, &state.fork, &spec, false)
            .sign(&bit_1_indices, &bit_1_keys, &state.fork, &spec, true);
        let attestation = attestation_builder.build();

        let indexed_attestation = get_indexed_attestation(&state, &attestation).unwrap();

        bit_0_indices.sort();
        bit_1_indices.sort();

        assert!(indexed_attestation
            .custody_bit_0_indices
            .iter()
            .copied()
            .eq(bit_0_indices.iter().map(|idx| *idx as u64)));
        assert!(indexed_attestation
            .custody_bit_1_indices
            .iter()
            .copied()
            .eq(bit_1_indices.iter().map(|idx| *idx as u64)));
    }
}<|MERGE_RESOLUTION|>--- conflicted
+++ resolved
@@ -10,13 +10,9 @@
 pub fn get_indexed_attestation<T: EthSpec>(
     state: &BeaconState<T>,
     attestation: &Attestation<T>,
-<<<<<<< HEAD
-) -> Result<IndexedAttestation<T>, Error> {
+) -> Result<IndexedAttestation<T>> {
     // Note: we rely on both calls to `get_attesting_indices` to check the bitfield lengths
     // against the committee length
-=======
-) -> Result<IndexedAttestation<T>> {
->>>>>>> 192380cb
     let attesting_indices =
         get_attesting_indices(state, &attestation.data, &attestation.aggregation_bits)?;
 
